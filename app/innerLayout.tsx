"use client";

import "./globals.css";
import ConfigureAmplifyClientSide from "./components/ConfigureAmplify";
import "@aws-amplify/ui-react/styles.css";
import "instantsearch.css/themes/satellite.css";
import { Authenticator } from "@aws-amplify/ui-react";
import { Toaster } from "react-hot-toast";
import SecureNav from "./components/Navbar";
<<<<<<< HEAD
import { dbV2 } from "./clients/Dexie";
import { useEffect } from "react";
=======
import { Suspense, useEffect, useState } from "react";
import { ErrorBoundary } from "react-error-boundary";
import { DynamicDrawerProvider } from "./components/Drawer";
import { ConfigureAwsRum } from "./components/ConfigureAwsRum";
import { getCurrentUser } from "aws-amplify/auth";
import { useRouter, usePathname } from "next/navigation";
import Error from "./error";
import { TooltipProvider } from "@radix-ui/react-tooltip";
>>>>>>> fb0f7e6c

export default function RootLayout({
  children,
}: {
  children: React.ReactNode;
}) {
<<<<<<< HEAD

  useEffect(() => {
    async function init() {
      dbV2.cloud.login()
      const user = dbV2.cloud.currentUser
      
      dbV2.surveys.toArray().then((survey) => {
        console.log("[DBV2] Survey", survey);
      });
    
      console.log("[DBV2] Current User", user);
    }

    init();
  })
=======
  const [isAuthenticated, setIsAuthenticated] = useState(false);
  const router = useRouter();
  const path = usePathname();

  useEffect(() => {
    async function fetchUser() {
      try {
        // You must be authenticated to make this request so it'll failed if you're not
        const user = await getCurrentUser();
        console.log("[RootLayout] User: ", user);
        setIsAuthenticated(true);
      } catch (err) {
        console.warn("[RootLayout] Error fetching user: ", err);
        router.push("/login");
      }
    }

    fetchUser();
  }, [router, path]);
>>>>>>> fb0f7e6c

  return (
    <>
      <ConfigureAmplifyClientSide />
      <ConfigureAwsRum />
      <Authenticator.Provider>
        <DynamicDrawerProvider>
          <TooltipProvider>
            <div className="print:hidden">
              {isAuthenticated && <SecureNav />}
              <Toaster position="top-right" />
            </div>
            <div className="m-auto max-w-[85rem] print:max-w-max">
              <div className="m-2 md:m-10 print:m-0">
                <ErrorBoundary
                  fallbackRender={(props) => (
                    <Error
                      error={props.error}
                      reset={props.resetErrorBoundary}
                    />
                  )}
                >
                  <Suspense fallback={<div>Loading...</div>}>
                    {children}
                  </Suspense>
                </ErrorBoundary>
              </div>
            </div>
          </TooltipProvider>
        </DynamicDrawerProvider>
      </Authenticator.Provider>
    </>
  );
}
<|MERGE_RESOLUTION|>--- conflicted
+++ resolved
@@ -1,99 +1,74 @@
-"use client";
-
-import "./globals.css";
-import ConfigureAmplifyClientSide from "./components/ConfigureAmplify";
-import "@aws-amplify/ui-react/styles.css";
-import "instantsearch.css/themes/satellite.css";
-import { Authenticator } from "@aws-amplify/ui-react";
-import { Toaster } from "react-hot-toast";
-import SecureNav from "./components/Navbar";
-<<<<<<< HEAD
-import { dbV2 } from "./clients/Dexie";
-import { useEffect } from "react";
-=======
-import { Suspense, useEffect, useState } from "react";
-import { ErrorBoundary } from "react-error-boundary";
-import { DynamicDrawerProvider } from "./components/Drawer";
-import { ConfigureAwsRum } from "./components/ConfigureAwsRum";
-import { getCurrentUser } from "aws-amplify/auth";
-import { useRouter, usePathname } from "next/navigation";
-import Error from "./error";
-import { TooltipProvider } from "@radix-ui/react-tooltip";
->>>>>>> fb0f7e6c
-
-export default function RootLayout({
-  children,
-}: {
-  children: React.ReactNode;
-}) {
-<<<<<<< HEAD
-
-  useEffect(() => {
-    async function init() {
-      dbV2.cloud.login()
-      const user = dbV2.cloud.currentUser
-      
-      dbV2.surveys.toArray().then((survey) => {
-        console.log("[DBV2] Survey", survey);
-      });
-    
-      console.log("[DBV2] Current User", user);
-    }
-
-    init();
-  })
-=======
-  const [isAuthenticated, setIsAuthenticated] = useState(false);
-  const router = useRouter();
-  const path = usePathname();
-
-  useEffect(() => {
-    async function fetchUser() {
-      try {
-        // You must be authenticated to make this request so it'll failed if you're not
-        const user = await getCurrentUser();
-        console.log("[RootLayout] User: ", user);
-        setIsAuthenticated(true);
-      } catch (err) {
-        console.warn("[RootLayout] Error fetching user: ", err);
-        router.push("/login");
-      }
-    }
-
-    fetchUser();
-  }, [router, path]);
->>>>>>> fb0f7e6c
-
-  return (
-    <>
-      <ConfigureAmplifyClientSide />
-      <ConfigureAwsRum />
-      <Authenticator.Provider>
-        <DynamicDrawerProvider>
-          <TooltipProvider>
-            <div className="print:hidden">
-              {isAuthenticated && <SecureNav />}
-              <Toaster position="top-right" />
-            </div>
-            <div className="m-auto max-w-[85rem] print:max-w-max">
-              <div className="m-2 md:m-10 print:m-0">
-                <ErrorBoundary
-                  fallbackRender={(props) => (
-                    <Error
-                      error={props.error}
-                      reset={props.resetErrorBoundary}
-                    />
-                  )}
-                >
-                  <Suspense fallback={<div>Loading...</div>}>
-                    {children}
-                  </Suspense>
-                </ErrorBoundary>
-              </div>
-            </div>
-          </TooltipProvider>
-        </DynamicDrawerProvider>
-      </Authenticator.Provider>
-    </>
-  );
-}
+"use client";
+
+import "./globals.css";
+import ConfigureAmplifyClientSide from "./components/ConfigureAmplify";
+import "@aws-amplify/ui-react/styles.css";
+import "instantsearch.css/themes/satellite.css";
+import { Authenticator } from "@aws-amplify/ui-react";
+import { Toaster } from "react-hot-toast";
+import SecureNav from "./components/Navbar";
+import { dbV2 } from "./clients/Dexie";
+import { useEffect } from "react";
+import { Suspense, useEffect, useState } from "react";
+import { ErrorBoundary } from "react-error-boundary";
+import { DynamicDrawerProvider } from "./components/Drawer";
+import { ConfigureAwsRum } from "./components/ConfigureAwsRum";
+import { getCurrentUser } from "aws-amplify/auth";
+import { useRouter, usePathname } from "next/navigation";
+import Error from "./error";
+import { TooltipProvider } from "@radix-ui/react-tooltip";
+
+export default function RootLayout({
+  children,
+}: {
+  children: React.ReactNode;
+}) {
+
+  useEffect(() => {
+    async function init() {
+      dbV2.cloud.login()
+      const user = dbV2.cloud.currentUser
+      
+      dbV2.surveys.toArray().then((survey) => {
+        console.log("[DBV2] Survey", survey);
+      });
+    
+      console.log("[DBV2] Current User", user);
+    }
+
+    init();
+  })
+
+  return (
+    <>
+      <ConfigureAmplifyClientSide />
+      <ConfigureAwsRum />
+      <Authenticator.Provider>
+        <DynamicDrawerProvider>
+          <TooltipProvider>
+            <div className="print:hidden">
+              {isAuthenticated && <SecureNav />}
+              <Toaster position="top-right" />
+            </div>
+            <div className="m-auto max-w-[85rem] print:max-w-max">
+              <div className="m-2 md:m-10 print:m-0">
+                <ErrorBoundary
+                  fallbackRender={(props) => (
+                    <Error
+                      error={props.error}
+                      reset={props.resetErrorBoundary}
+                    />
+                  )}
+                >
+                  <Suspense fallback={<div>Loading...</div>}>
+                    {children}
+                  </Suspense>
+                </ErrorBoundary>
+              </div>
+            </div>
+          </TooltipProvider>
+        </DynamicDrawerProvider>
+      </Authenticator.Provider>
+    </>
+  );
+}